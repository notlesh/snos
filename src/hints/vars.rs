pub mod scopes {
    pub const SYSCALL_HANDLER: &str = "syscall_handler";
}

pub mod ids {
    pub const IS_ON_CURVE: &str = "is_on_curve";
    pub const OS_CONTEXT: &str = "os_context";
    pub const SECP_P: &str = "SECP_P";
    pub const SYSCALL_PTR: &str = "syscall_ptr";
<<<<<<< HEAD
    pub const Y: &str = "y";
    pub const Y_SQUARE_INT: &str = "y_square_int";
=======
    pub const N: &str = "n";
>>>>>>> 1c0a4d26
}<|MERGE_RESOLUTION|>--- conflicted
+++ resolved
@@ -7,10 +7,7 @@
     pub const OS_CONTEXT: &str = "os_context";
     pub const SECP_P: &str = "SECP_P";
     pub const SYSCALL_PTR: &str = "syscall_ptr";
-<<<<<<< HEAD
     pub const Y: &str = "y";
     pub const Y_SQUARE_INT: &str = "y_square_int";
-=======
     pub const N: &str = "n";
->>>>>>> 1c0a4d26
 }