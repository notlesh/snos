--- conflicted
+++ resolved
@@ -37,7 +37,7 @@
     &HashMap<String, Felt252>,
 ) -> Result<(), HintError>;
 
-static HINTS: [(&str, HintImpl); 50] = [
+static HINTS: [(&str, HintImpl); 51] = [
     // (BREAKPOINT, breakpoint),
     (STARKNET_OS_INPUT, starknet_os_input),
     (INITIALIZE_STATE_CHANGES, initialize_state_changes),
@@ -88,11 +88,8 @@
     (syscalls::SEND_MESSAGE_TO_L1, syscalls::send_message_to_l1),
     (syscalls::STORAGE_READ, syscalls::storage_read),
     (syscalls::STORAGE_WRITE, syscalls::storage_write),
-<<<<<<< HEAD
     (IS_ON_CURVE, is_on_curve),
-=======
     (IS_N_GE_TWO, is_n_ge_two),
->>>>>>> 1c0a4d26
 ];
 
 /// Hint Extensions extend the current map of hints used by the VM.
