use indoc::indoc;

#[allow(unused)]
const IS_N_GE_TWO: &str = "memory[ap] = to_felt_or_relocatable(ids.n >= 2)";

#[allow(unused)]
<<<<<<< HEAD
const SET_SYSCALL_PTR: &str = indoc! {r#"
	ids.os_context = segments.add()
	ids.syscall_ptr = segments.add()

	syscall_handler.set_syscall_ptr(syscall_ptr=ids.syscall_ptr)"#
};
=======
const IS_ON_CURVE: &str = "ids.is_on_curve = (y * y) % SECP_P == y_square_int";
>>>>>>> 248a7fa2

#[allow(unused)]
const CACHE_CONTRACT_STORAGE: &str = indoc! {r#"
	# Make sure the value is cached (by reading it), to be used later on for the
	# commitment computation.
	value = execution_helper.storage_by_address[ids.contract_address].read(key=ids.request.key)
	assert ids.value == value, "Inconsistent storage value.""#
};

#[allow(unused)]
const FETCH_STATE_ENTRY: &str = indoc! {r#"
	# Fetch a state_entry in this hint. Validate it in the update that comes next.
	ids.state_entry = __dict_manager.get_dict(ids.contract_state_changes)[
	    ids.BLOCK_HASH_CONTRACT_ADDRESS]
	ids.new_state_entry = segments.add()"#
};

#[allow(unused)]
const SET_INITIAL_STATE_UPDATES_PTR: &str = indoc! {r#"
	# This hint shouldn't be whitelisted.
	vm_enter_scope(dict(
	    commitment_info_by_address=execution_helper.compute_storage_commitments(),
	    os_input=os_input,
	))
	ids.initial_state_updates_ptr = segments.add_temp_segment()"#
};

#[allow(unused)]
const ENTER_SCOPE_NEW_NODE: &str = indoc! {r#"
	ids.child_bit = 0 if case == 'left' else 1
	new_node = left_child if case == 'left' else right_child
	vm_enter_scope(dict(node=new_node, **common_args))"#
};

#[allow(unused)]
const SET_AP_TO_CALLDATA_LEN: &str = "memory[ap] = to_felt_or_relocatable(len(tx.calldata))";

#[allow(unused)]
const ADD_RELOCATION_RULE: &str = "memory.add_relocation_rule(src_ptr=ids.src_ptr, dest_ptr=ids.dest_ptr)";

#[allow(unused)]
const SET_AP_TO_NONCE: &str = "memory[ap] = to_felt_or_relocatable(tx.nonce)";

#[allow(unused)]
const DECODE_NODE: &str = indoc! {r#"
	from starkware.python.merkle_tree import decode_node
	left_child, right_child, case = decode_node(node)
	memory[ap] = int(case != 'both')"#
};

#[allow(unused)]
const GEN_SIGNATURE_ARG: &str = indoc! {r#"
	ids.signature_start = segments.gen_arg(arg=tx.signature)
	ids.signature_len = len(tx.signature)"#
};

#[allow(unused)]
const GEN_CALLDATA_ARG: &str = "memory[ap] = to_felt_or_relocatable(segments.gen_arg(tx.calldata))";

#[allow(unused)]
const SET_AP_TO_ENTRY_POINT_SELECTOR: &str = "memory[ap] = to_felt_or_relocatable(tx.entry_point_selector)";

#[allow(unused)]
const SET_TREE_STRUCTURE: &str = indoc! {r#"
	from starkware.python.math_utils import div_ceil
	onchain_data_start = ids.da_start
	onchain_data_size = ids.output_ptr - onchain_data_start

	max_page_size = 3800
	n_pages = div_ceil(onchain_data_size, max_page_size)
	for i in range(n_pages):
	    start_offset = i * max_page_size
	    output_builtin.add_page(
	        page_id=1 + i,
	        page_start=onchain_data_start + start_offset,
	        page_size=min(onchain_data_size - start_offset, max_page_size),
	    )
	# Set the tree structure to a root with two children:
	# * A leaf which represents the main part
	# * An inner node for the onchain data part (which contains n_pages children).
	#
	# This is encoded using the following sequence:
	output_builtin.add_attribute('gps_fact_topology', [
	    # Push 1 + n_pages pages (all of the pages).
	    1 + n_pages,
	    # Create a parent node for the last n_pages.
	    n_pages,
	    # Don't push additional pages.
	    0,
	    # Take the first page (the main part) and the node that was created (onchain data)
	    # and use them to construct the root of the fact tree.
	    2,
	])"#
};

#[allow(unused)]
const SET_AP_TO_ACTUAL_FEE: &str = "memory[ap] = to_felt_or_relocatable(execution_helper.tx_execution_info.actual_fee)";

#[allow(unused)]
const SPLIT_OUTPUT1: &str = indoc! {r#"
	tmp, ids.output1_low = divmod(ids.output1, 256 ** 7)
	ids.output1_high, ids.output1_mid = divmod(tmp, 2 ** 128)"#
};

#[allow(unused)]
const WRITE_SYSCALL_RESULT: &str = indoc! {r#"
	storage = execution_helper.storage_by_address[ids.contract_address]
	ids.prev_value = storage.read(key=ids.syscall_ptr.address)
	storage.write(key=ids.syscall_ptr.address, value=ids.syscall_ptr.value)

	# Fetch a state_entry in this hint and validate it in the update that comes next.
	ids.state_entry = __dict_manager.get_dict(ids.contract_state_changes)[ids.contract_address]

	ids.new_state_entry = segments.add()"#
};

#[allow(unused)]
const SET_SIBLINGS: &str = "memory[ids.siblings], ids.word = descend";

#[allow(unused)]
const SPLIT_OUTPUT0: &str = indoc! {r#"
	ids.output0_low = ids.output0 & ((1 << 128) - 1)
	ids.output0_high = ids.output0 >> 128"#
};

#[allow(unused)]
const ENTER_SCOPE_SYSCALL_HANDLER: &str = "vm_enter_scope({'syscall_handler': syscall_handler})";

#[allow(unused)]
const GEN_NONCE_ARG: &str = indoc! {r#"
	ids.tx_version = tx.version
	ids.max_fee = tx.max_fee
	ids.sender_address = tx.sender_address
	ids.calldata = segments.gen_arg([tx.class_hash])

	if tx.version <= 1:
	    assert tx.compiled_class_hash is None, (
	        "Deprecated declare must not have compiled_class_hash."
	    )
	    ids.additional_data = segments.gen_arg([tx.nonce])
	else:
	    assert tx.compiled_class_hash is not None, (
	        "Declare must have a concrete compiled_class_hash."
	    )
	    ids.additional_data = segments.gen_arg([tx.nonce, tx.compiled_class_hash])"#
};

#[allow(unused)]
const HAS_ENOUGH_GAS: &str = "memory[ap] = to_felt_or_relocatable(ids.initial_gas >= ids.required_gas)";

#[allow(unused)]
const IS_CASE_RIGHT: &str = "memory[ap] = int(case == 'right') ^ ids.bit";

#[allow(unused)]
const PREPARE_PREIMAGE_VALIDATION: &str = indoc! {r#"
	ids.edge = segments.add()
	ids.edge.length, ids.edge.path, ids.edge.bottom = preimage[ids.node]
	ids.hash_ptr.result = ids.node - ids.edge.length
	if __patricia_skip_validation_runner is not None:
	    # Skip validation of the preimage dict to speed up the VM. When this flag is set,
	    # mistakes in the preimage dict will be discovered only in the prover.
	    __patricia_skip_validation_runner.verified_addresses.add(
	        ids.hash_ptr + ids.HashBuiltin.result)"#
};

#[allow(unused)]
const SPLIT_INPUTS_3: &str = "ids.high3, ids.low3 = divmod(memory[ids.inputs + 3], 256)";

#[allow(unused)]
const CACHE_CONTRACT_STORAGE_2: &str = indoc! {r#"
	# Make sure the value is cached (by reading it), to be used later on for the
	# commitment computation.
	value = execution_helper.storage_by_address[ids.contract_address].read(
	    key=ids.syscall_ptr.request.address
	)
	assert ids.value == value, "Inconsistent storage value.""#
};

#[allow(unused)]
const SKIP_CALL: &str = "execution_helper.skip_call()";

#[allow(unused)]
const SET_BIT: &str = "ids.bit = (ids.edge.path >> ids.new_length) & 1";

#[allow(unused)]
const SET_AP_TO_BLOCK_HASH: &str = "memory[ap] = to_felt_or_relocatable(os_input.block_hash)";

#[allow(unused)]
const VALIDATE_AND_DISCARD_SYSCALL_PTR: &str = indoc! {r#"
	syscall_handler.validate_and_discard_syscall_ptr(
	    syscall_ptr_end=ids.entry_point_return_values.syscall_ptr
	)
	execution_helper.exit_call()"#
};

#[allow(unused)]
const GET_OLD_BLOCK_NUMBER_AND_HASH: &str = indoc! {r#"
	(
	    old_block_number, old_block_hash
	) = execution_helper.get_old_block_number_and_hash()
	assert old_block_number == ids.old_block_number,(
	    "Inconsistent block number. "
	    "The constant STORED_BLOCK_HASH_BUFFER is probably out of sync."
	)
	ids.old_block_hash = old_block_hash"#
};

#[allow(unused)]
const SET_AP_TO_MAX_FEE: &str = "memory[ap] = to_felt_or_relocatable(tx.max_fee)";

#[allow(unused)]
const ENTER_SCOPE_NEXT_NODE: &str = indoc! {r#"
	new_node = left_child if ids.bit == 0 else right_child
	vm_enter_scope(dict(node=new_node, **common_args))"#
};

#[allow(unused)]
const ASSERT_CASE_IS_RIGHT: &str = "assert case == 'right'";

#[allow(unused)]
const SET_TX_INFO_PTR: &str = indoc! {r#"
	tx_info_ptr = ids.tx_execution_context.deprecated_tx_info.address_
	execution_helper.start_tx(tx_info_ptr=tx_info_ptr)"#
};

#[allow(unused)]
const SPLIT_INPUTS_12: &str = "ids.high12, ids.low12 = divmod(memory[ids.inputs + 12], 256 ** 4)";

#[allow(unused)]
const SKIP_TX: &str = "execution_helper.skip_tx()";

#[allow(unused)]
const SET_AP_TO_IS_REVERTED: &str =
    "memory[ap] = to_felt_or_relocatable(execution_helper.tx_execution_info.is_reverted)";

#[allow(unused)]
const ENTER_SCOPE_NEXT_NODE_2: &str = indoc! {r#"
	new_node = left_child if ids.bit == 1 else right_child
	vm_enter_scope(dict(node=new_node, **common_args))"#
};

#[allow(unused)]
const START_TX: &str = "execution_helper.start_tx(tx_info_ptr=ids.deprecated_tx_info.address_)";

#[allow(unused)]
const WRITE_OLD_BLOCK_TO_STORAGE: &str = indoc! {r#"
	storage = execution_helper.storage_by_address[ids.BLOCK_HASH_CONTRACT_ADDRESS]
	storage.write(key=ids.old_block_number, value=ids.old_block_hash)"#
};

#[allow(unused)]
const DECODE_NODE_2: &str = indoc! {r#"
	from starkware.python.merkle_tree import decode_node
	left_child, right_child, case = decode_node(node)
	memory[ap] = 1 if case != 'both' else 0"#
};

#[allow(unused)]
const SET_AP_TO_NOT_DESCEND: &str = indoc! {r#"
	descend = descent_map.get((ids.height, ids.path))
	memory[ap] = 0 if descend is None else 1"#
};

#[allow(unused)]
const PREPARE_PREIMAGE_VALIDATION_BOTTOM: &str = indoc! {r#"
	ids.hash_ptr.x, ids.hash_ptr.y = preimage[ids.edge.bottom]
	if __patricia_skip_validation_runner:
	    # Skip validation of the preimage dict to speed up the VM. When this flag is
	    # set, mistakes in the preimage dict will be discovered only in the prover.
	    __patricia_skip_validation_runner.verified_addresses.add(
	        ids.hash_ptr + ids.HashBuiltin.result)"#
};

#[allow(unused)]
const SET_CONTRACT_ADDRESS: &str = indoc! {r#"
	from starkware.starknet.business_logic.transaction.objects import InternalL1Handler
	ids.contract_address = (
	    tx.contract_address if isinstance(tx, InternalL1Handler) else tx.sender_address
	)"#
};

#[allow(unused)]
const SET_AP_TO_NONCE_ARG_SEGMENT: &str = "memory[ap] = to_felt_or_relocatable(segments.gen_arg([tx.nonce]))";

#[allow(unused)]
const COMPARE_RETURN_VALUE: &str = indoc! {r#"
	# Check that the actual return value matches the expected one.
	expected = memory.get_range(
	    addr=ids.call_response.retdata, size=ids.call_response.retdata_size
	)
	actual = memory.get_range(addr=ids.retdata, size=ids.retdata_size)

	assert expected == actual, f'Return value mismatch expected={expected}, actual={actual}.'"#
};

#[allow(unused)]
const SPLIT_DESCEND: &str = "ids.length, ids.word = descend";

#[allow(unused)]
const HEIGHT_IS_ZERO_OR_LEN_NODE_PREIMAGE_IS_TWO: &str =
    "memory[ap] = 1 if ids.height == 0 or len(preimage[ids.node]) == 2 else 0";

#[allow(unused)]
const FETCH_STATE_ENTRY_3: &str = indoc! {r#"
	# Fetch a state_entry in this hint and validate it in the update that comes next.
	ids.state_entry = __dict_manager.get_dict(ids.contract_state_changes)[
	    ids.contract_address
	]"#
};

#[allow(unused)]
const ENTER_SCOPE_NEW_TREE: &str = indoc! {r#"
	new_node = node
	for i in range(ids.length - 1, -1, -1):
	    new_node = new_node[(ids.word >> i) & 1]
	vm_enter_scope(dict(node=new_node, **common_args))"#
};

#[allow(unused)]
const SPLIT_INPUTS_15: &str = "ids.high15, ids.low15 = divmod(memory[ids.inputs + 15], 256 ** 5)";

#[allow(unused)]
const SET_PREIMAGE: &str = indoc! {r#"
	ids.initial_root = os_input.contract_class_commitment_info.previous_root
	ids.final_root = os_input.contract_class_commitment_info.updated_root
	preimage = {
	    int(root): children
	    for root, children in os_input.contract_class_commitment_info.commitment_facts.items()
	}
	assert os_input.contract_class_commitment_info.tree_height == ids.MERKLE_HEIGHT"#
};

#[allow(unused)]
const SET_PREIMAGE_COMMITMENT_INFO: &str = indoc! {r#"
	commitment_info = commitment_info_by_address[ids.state_changes.key]
	ids.initial_contract_state_root = commitment_info.previous_root
	ids.final_contract_state_root = commitment_info.updated_root
	preimage = {
	    int(root): children
	    for root, children in commitment_info.commitment_facts.items()
	}
	assert commitment_info.tree_height == ids.MERKLE_HEIGHT"#
};

#[allow(unused)]
const SPLIT_INPUTS_9: &str = "ids.high9, ids.low9 = divmod(memory[ids.inputs + 9], 256 ** 3)";

#[allow(unused)]
const SET_AP_TO_NONCE_OR_ZERO: &str = "memory[ap] = to_felt_or_relocatable(0 if tx.nonce is None else tx.nonce)";

#[allow(unused)]
const PREPARE_PREIMAGE_VALIDATION_NON_DETERMINISTIC_HASHES: &str = indoc! {r#"
	from starkware.python.merkle_tree import decode_node
	left_child, right_child, case = decode_node(node)
	left_hash, right_hash = preimage[ids.node]

	# Fill non deterministic hashes.
	hash_ptr = ids.current_hash.address_
	memory[hash_ptr + ids.HashBuiltin.x] = left_hash
	memory[hash_ptr + ids.HashBuiltin.y] = right_hash

	if __patricia_skip_validation_runner:
	    # Skip validation of the preimage dict to speed up the VM. When this flag is set,
	    # mistakes in the preimage dict will be discovered only in the prover.
	    __patricia_skip_validation_runner.verified_addresses.add(
	        hash_ptr + ids.HashBuiltin.result)

	memory[ap] = int(case != 'both')"#
};

#[allow(unused)]
const GET_COMPILED_CLASS_STRUCT: &str = indoc! {r#"
	from starkware.starknet.core.os.contract_class.compiled_class_hash import (
	    get_compiled_class_struct,
	)

	compiled_class_hash, compiled_class = next(compiled_class_facts)

	cairo_contract = get_compiled_class_struct(
	    identifiers=ids._context.identifiers, compiled_class=compiled_class)
	ids.compiled_class = segments.gen_arg(cairo_contract)"#
};

#[allow(unused)]
const SPLIT_INPUTS_6: &str = "ids.high6, ids.low6 = divmod(memory[ids.inputs + 6], 256 ** 2)";

#[allow(unused)]
const CHECK_RETURN_VALUE_2: &str = indoc! {r#"
	# Check that the actual return value matches the expected one.
	expected = memory.get_range(
	    addr=ids.response.retdata_start,
	    size=ids.response.retdata_end - ids.response.retdata_start,
	)
	actual = memory.get_range(addr=ids.retdata, size=ids.retdata_size)

	assert expected == actual, f'Return value mismatch; expected={expected}, actual={actual}.'"#
};

#[allow(unused)]
const FETCH_STATE_ENTRY_4: &str = indoc! {r#"
	# Fetch a state_entry in this hint and validate it in the update that comes next.
	ids.state_entry = __dict_manager.get_dict(ids.contract_state_changes)[ids.contract_address]
	ids.new_state_entry = segments.add()"#
};

#[allow(unused)]
const BUILD_DESCENT_MAP: &str = indoc! {r#"
	from starkware.cairo.common.patricia_utils import canonic, patricia_guess_descents
	from starkware.python.merkle_tree import build_update_tree

	# Build modifications list.
	modifications = []
	DictAccess_key = ids.DictAccess.key
	DictAccess_new_value = ids.DictAccess.new_value
	DictAccess_SIZE = ids.DictAccess.SIZE
	for i in range(ids.n_updates):
	    curr_update_ptr = ids.update_ptr.address_ + i * DictAccess_SIZE
	    modifications.append((
	        memory[curr_update_ptr + DictAccess_key],
	        memory[curr_update_ptr + DictAccess_new_value]))

	node = build_update_tree(ids.height, modifications)
	descent_map = patricia_guess_descents(
	    ids.height, node, preimage, ids.prev_root, ids.new_root)
	del modifications
	__patricia_skip_validation_runner = globals().get(
	    '__patricia_skip_validation_runner')

	common_args = dict(
	    preimage=preimage, descent_map=descent_map,
	    __patricia_skip_validation_runner=__patricia_skip_validation_runner)
	common_args['common_args'] = common_args"#
};

#[allow(unused)]
const SET_PREIMAGE_2: &str = indoc! {r#"
	ids.initial_root = os_input.contract_state_commitment_info.previous_root
	ids.final_root = os_input.contract_state_commitment_info.updated_root
	preimage = {
	    int(root): children
	    for root, children in os_input.contract_state_commitment_info.commitment_facts.items()
	}
	assert os_input.contract_state_commitment_info.tree_height == ids.MERKLE_HEIGHT"#
};

#[allow(unused)]
const IS_N_GE_TEN: &str = "memory[ap] = to_felt_or_relocatable(ids.n >= 10)";

#[allow(unused)]
const ENTER_SCOPE_LEFT_CHILD: &str = "vm_enter_scope(dict(node=left_child, **common_args))";

#[allow(unused)]
const ENTER_SCOPE_NODE: &str = "vm_enter_scope(dict(node=node, **common_args))";

#[allow(unused)]
const CHECK_RETURN_VALUE_3: &str = indoc! {r#"
	# Check that the actual return value matches the expected one.
	expected = memory.get_range(
	    addr=ids.response.constructor_retdata_start,
	    size=ids.response.constructor_retdata_end - ids.response.constructor_retdata_start,
	)
	actual = memory.get_range(addr=ids.retdata, size=ids.retdata_size)
	assert expected == actual, f'Return value mismatch; expected={expected}, actual={actual}.'"#
};

#[allow(unused)]
const VM_LOAD_PROGRAM: &str = indoc! {r#"
	computed_hash = ids.compiled_class_fact.hash
	expected_hash = compiled_class_hash
	assert computed_hash == expected_hash, (
	    "Computed compiled_class_hash is inconsistent with the hash in the os_input. "
	    f"Computed hash = {computed_hash}, Expected hash = {expected_hash}.")

	vm_load_program(
	    compiled_class.get_runnable_program(entrypoint_builtins=[]),
	    ids.compiled_class.bytecode_ptr
	)"#
};

#[allow(unused)]
const IS_BLOCK_NUMBER_IN_BLOCK_HASH_BUFFER: &str = indoc! {r#"
    memory[ap] = to_felt_or_relocatable(ids.request_block_number > \
               ids.current_block_number - ids.STORED_BLOCK_HASH_BUFFER)"#
};

#[allow(unused)]
const START_TX_2: &str = indoc! {r#"
	execution_helper.start_tx(
	    tx_info_ptr=ids.validate_declare_execution_context.deprecated_tx_info.address_
	)"#
};

#[allow(unused)]
const GET_SEQUENCER_ADDRESS: &str =
    "syscall_handler.get_sequencer_address(segments=segments, syscall_ptr=ids.syscall_ptr)";

#[allow(unused)]
const FETCH_STATE_ENTRY_5: &str = indoc! {r#"
	# Fetch a state_entry in this hint and validate it in the update that comes next.
	ids.state_entry = __dict_manager.get_dict(ids.contract_state_changes)[
	    ids.contract_address
	]

	ids.new_state_entry = segments.add()"#
};

#[allow(unused)]
const ENTER_SCOPE_RIGHT_CHILD: &str = "vm_enter_scope(dict(node=right_child, **common_args))";

#[allow(unused)]
const WRITE_REQUEST: &str = indoc! {r#"
	storage = execution_helper.storage_by_address[ids.contract_address]
	ids.prev_value = storage.read(key=ids.request.key)
	storage.write(key=ids.request.key, value=ids.request.value)

	# Fetch a state_entry in this hint and validate it in the update that comes next.
	ids.state_entry = __dict_manager.get_dict(ids.contract_state_changes)[ids.contract_address]
	ids.new_state_entry = segments.add()"#
};

#[allow(unused)]
const IS_CASE_NOT_LEFT: &str = "memory[ap] = int(case != 'left')";

#[allow(unused)]
const SET_CONTRACT_STATE_UPDATES_START: &str = "ids.contract_state_updates_start = segments.add_temp_segment()";<|MERGE_RESOLUTION|>--- conflicted
+++ resolved
@@ -2,18 +2,6 @@
 
 #[allow(unused)]
 const IS_N_GE_TWO: &str = "memory[ap] = to_felt_or_relocatable(ids.n >= 2)";
-
-#[allow(unused)]
-<<<<<<< HEAD
-const SET_SYSCALL_PTR: &str = indoc! {r#"
-	ids.os_context = segments.add()
-	ids.syscall_ptr = segments.add()
-
-	syscall_handler.set_syscall_ptr(syscall_ptr=ids.syscall_ptr)"#
-};
-=======
-const IS_ON_CURVE: &str = "ids.is_on_curve = (y * y) % SECP_P == y_square_int";
->>>>>>> 248a7fa2
 
 #[allow(unused)]
 const CACHE_CONTRACT_STORAGE: &str = indoc! {r#"
