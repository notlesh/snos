--- conflicted
+++ resolved
@@ -3,13 +3,8 @@
 #[allow(unused)]
 const IS_N_GE_TWO: &str = "memory[ap] = to_felt_or_relocatable(ids.n >= 2)";
 
-<<<<<<< HEAD
-=======
-#[allow(unused)]
-const IS_ON_CURVE: &str = "ids.is_on_curve = (y * y) % SECP_P == y_square_int";
-
-#[allow(unused)]
->>>>>>> 88f140ef
+
+#[allow(unused)]
 const SET_SYSCALL_PTR: &str = indoc! {r#"
 	ids.os_context = segments.add()
 	ids.syscall_ptr = segments.add()
