use indoc::indoc;

#[allow(unused)]
<<<<<<< HEAD
const IS_N_GE_TWO: &str = "memory[ap] = to_felt_or_relocatable(ids.n >= 2)";
=======
const IS_ON_CURVE: &str = "ids.is_on_curve = (y * y) % SECP_P == y_square_int";
>>>>>>> 6c21d7c3

#[allow(unused)]
const CACHE_CONTRACT_STORAGE: &str = indoc! {r#"
	# Make sure the value is cached (by reading it), to be used later on for the
	# commitment computation.
	value = execution_helper.storage_by_address[ids.contract_address].read(key=ids.request.key)
	assert ids.value == value, "Inconsistent storage value.""#
};

#[allow(unused)]
const FETCH_STATE_ENTRY: &str = indoc! {r#"
	# Fetch a state_entry in this hint. Validate it in the update that comes next.
	ids.state_entry = __dict_manager.get_dict(ids.contract_state_changes)[
	    ids.BLOCK_HASH_CONTRACT_ADDRESS]
	ids.new_state_entry = segments.add()"#
};

#[allow(unused)]
const SET_INITIAL_STATE_UPDATES_PTR: &str = indoc! {r#"
	# This hint shouldn't be whitelisted.
	vm_enter_scope(dict(
	    commitment_info_by_address=execution_helper.compute_storage_commitments(),
	    os_input=os_input,
	))
	ids.initial_state_updates_ptr = segments.add_temp_segment()"#
};

#[allow(unused)]
const ENTER_SCOPE_NEW_NODE: &str = indoc! {r#"
	ids.child_bit = 0 if case == 'left' else 1
	new_node = left_child if case == 'left' else right_child
	vm_enter_scope(dict(node=new_node, **common_args))"#
};

#[allow(unused)]
const SET_AP_TO_CALLDATA_LEN: &str = "memory[ap] = to_felt_or_relocatable(len(tx.calldata))";

#[allow(unused)]
const ADD_RELOCATION_RULE: &str = "memory.add_relocation_rule(src_ptr=ids.src_ptr, dest_ptr=ids.dest_ptr)";

#[allow(unused)]
const SET_AP_TO_NONCE: &str = "memory[ap] = to_felt_or_relocatable(tx.nonce)";

#[allow(unused)]
const DECODE_NODE: &str = indoc! {r#"
	from starkware.python.merkle_tree import decode_node
	left_child, right_child, case = decode_node(node)
	memory[ap] = int(case != 'both')"#
};

#[allow(unused)]
const GEN_SIGNATURE_ARG: &str = indoc! {r#"
	ids.signature_start = segments.gen_arg(arg=tx.signature)
	ids.signature_len = len(tx.signature)"#
};

#[allow(unused)]
const GEN_CALLDATA_ARG: &str = "memory[ap] = to_felt_or_relocatable(segments.gen_arg(tx.calldata))";

#[allow(unused)]
const SET_AP_TO_ENTRY_POINT_SELECTOR: &str = "memory[ap] = to_felt_or_relocatable(tx.entry_point_selector)";

#[allow(unused)]
const SET_TREE_STRUCTURE: &str = indoc! {r#"
	from starkware.python.math_utils import div_ceil
	onchain_data_start = ids.da_start
	onchain_data_size = ids.output_ptr - onchain_data_start

	max_page_size = 3800
	n_pages = div_ceil(onchain_data_size, max_page_size)
	for i in range(n_pages):
	    start_offset = i * max_page_size
	    output_builtin.add_page(
	        page_id=1 + i,
	        page_start=onchain_data_start + start_offset,
	        page_size=min(onchain_data_size - start_offset, max_page_size),
	    )
	# Set the tree structure to a root with two children:
	# * A leaf which represents the main part
	# * An inner node for the onchain data part (which contains n_pages children).
	#
	# This is encoded using the following sequence:
	output_builtin.add_attribute('gps_fact_topology', [
	    # Push 1 + n_pages pages (all of the pages).
	    1 + n_pages,
	    # Create a parent node for the last n_pages.
	    n_pages,
	    # Don't push additional pages.
	    0,
	    # Take the first page (the main part) and the node that was created (onchain data)
	    # and use them to construct the root of the fact tree.
	    2,
	])"#
};

#[allow(unused)]
const SET_AP_TO_ACTUAL_FEE: &str = "memory[ap] = to_felt_or_relocatable(execution_helper.tx_execution_info.actual_fee)";

#[allow(unused)]
const SPLIT_OUTPUT1: &str = indoc! {r#"
	tmp, ids.output1_low = divmod(ids.output1, 256 ** 7)
	ids.output1_high, ids.output1_mid = divmod(tmp, 2 ** 128)"#
};

#[allow(unused)]
const WRITE_SYSCALL_RESULT: &str = indoc! {r#"
	storage = execution_helper.storage_by_address[ids.contract_address]
	ids.prev_value = storage.read(key=ids.syscall_ptr.address)
	storage.write(key=ids.syscall_ptr.address, value=ids.syscall_ptr.value)

	# Fetch a state_entry in this hint and validate it in the update that comes next.
	ids.state_entry = __dict_manager.get_dict(ids.contract_state_changes)[ids.contract_address]

	ids.new_state_entry = segments.add()"#
};

#[allow(unused)]
const SET_SIBLINGS: &str = "memory[ids.siblings], ids.word = descend";

#[allow(unused)]
const SPLIT_OUTPUT0: &str = indoc! {r#"
	ids.output0_low = ids.output0 & ((1 << 128) - 1)
	ids.output0_high = ids.output0 >> 128"#
};

#[allow(unused)]
const ENTER_SCOPE_SYSCALL_HANDLER: &str = "vm_enter_scope({'syscall_handler': syscall_handler})";

#[allow(unused)]
const GEN_NONCE_ARG: &str = indoc! {r#"
	ids.tx_version = tx.version
	ids.max_fee = tx.max_fee
	ids.sender_address = tx.sender_address
	ids.calldata = segments.gen_arg([tx.class_hash])

	if tx.version <= 1:
	    assert tx.compiled_class_hash is None, (
	        "Deprecated declare must not have compiled_class_hash."
	    )
	    ids.additional_data = segments.gen_arg([tx.nonce])
	else:
	    assert tx.compiled_class_hash is not None, (
	        "Declare must have a concrete compiled_class_hash."
	    )
	    ids.additional_data = segments.gen_arg([tx.nonce, tx.compiled_class_hash])"#
};

#[allow(unused)]
const HAS_ENOUGH_GAS: &str = "memory[ap] = to_felt_or_relocatable(ids.initial_gas >= ids.required_gas)";

#[allow(unused)]
const IS_CASE_RIGHT: &str = "memory[ap] = int(case == 'right') ^ ids.bit";

#[allow(unused)]
const PREPARE_PREIMAGE_VALIDATION: &str = indoc! {r#"
	ids.edge = segments.add()
	ids.edge.length, ids.edge.path, ids.edge.bottom = preimage[ids.node]
	ids.hash_ptr.result = ids.node - ids.edge.length
	if __patricia_skip_validation_runner is not None:
	    # Skip validation of the preimage dict to speed up the VM. When this flag is set,
	    # mistakes in the preimage dict will be discovered only in the prover.
	    __patricia_skip_validation_runner.verified_addresses.add(
	        ids.hash_ptr + ids.HashBuiltin.result)"#
};

#[allow(unused)]
const SPLIT_INPUTS_3: &str = "ids.high3, ids.low3 = divmod(memory[ids.inputs + 3], 256)";

#[allow(unused)]
const CACHE_CONTRACT_STORAGE_2: &str = indoc! {r#"
	# Make sure the value is cached (by reading it), to be used later on for the
	# commitment computation.
	value = execution_helper.storage_by_address[ids.contract_address].read(
	    key=ids.syscall_ptr.request.address
	)
	assert ids.value == value, "Inconsistent storage value.""#
};

#[allow(unused)]
const SKIP_CALL: &str = "execution_helper.skip_call()";

#[allow(unused)]
const SET_BIT: &str = "ids.bit = (ids.edge.path >> ids.new_length) & 1";

#[allow(unused)]
const SET_AP_TO_BLOCK_HASH: &str = "memory[ap] = to_felt_or_relocatable(os_input.block_hash)";

#[allow(unused)]
const VALIDATE_AND_DISCARD_SYSCALL_PTR: &str = indoc! {r#"
	syscall_handler.validate_and_discard_syscall_ptr(
	    syscall_ptr_end=ids.entry_point_return_values.syscall_ptr
	)
	execution_helper.exit_call()"#
};

#[allow(unused)]
const GET_OLD_BLOCK_NUMBER_AND_HASH: &str = indoc! {r#"
	(
	    old_block_number, old_block_hash
	) = execution_helper.get_old_block_number_and_hash()
	assert old_block_number == ids.old_block_number,(
	    "Inconsistent block number. "
	    "The constant STORED_BLOCK_HASH_BUFFER is probably out of sync."
	)
	ids.old_block_hash = old_block_hash"#
};

#[allow(unused)]
const SET_AP_TO_MAX_FEE: &str = "memory[ap] = to_felt_or_relocatable(tx.max_fee)";

#[allow(unused)]
const ENTER_SCOPE_NEXT_NODE: &str = indoc! {r#"
	new_node = left_child if ids.bit == 0 else right_child
	vm_enter_scope(dict(node=new_node, **common_args))"#
};

#[allow(unused)]
const ASSERT_CASE_IS_RIGHT: &str = "assert case == 'right'";

#[allow(unused)]
const SET_TX_INFO_PTR: &str = indoc! {r#"
	tx_info_ptr = ids.tx_execution_context.deprecated_tx_info.address_
	execution_helper.start_tx(tx_info_ptr=tx_info_ptr)"#
};

#[allow(unused)]
const SPLIT_INPUTS_12: &str = "ids.high12, ids.low12 = divmod(memory[ids.inputs + 12], 256 ** 4)";

#[allow(unused)]
const SKIP_TX: &str = "execution_helper.skip_tx()";

#[allow(unused)]
const SET_AP_TO_IS_REVERTED: &str =
    "memory[ap] = to_felt_or_relocatable(execution_helper.tx_execution_info.is_reverted)";

#[allow(unused)]
const ENTER_SCOPE_NEXT_NODE_2: &str = indoc! {r#"
	new_node = left_child if ids.bit == 1 else right_child
	vm_enter_scope(dict(node=new_node, **common_args))"#
};

#[allow(unused)]
const START_TX: &str = "execution_helper.start_tx(tx_info_ptr=ids.deprecated_tx_info.address_)";

#[allow(unused)]
const WRITE_OLD_BLOCK_TO_STORAGE: &str = indoc! {r#"
	storage = execution_helper.storage_by_address[ids.BLOCK_HASH_CONTRACT_ADDRESS]
	storage.write(key=ids.old_block_number, value=ids.old_block_hash)"#
};

#[allow(unused)]
const DECODE_NODE_2: &str = indoc! {r#"
	from starkware.python.merkle_tree import decode_node
	left_child, right_child, case = decode_node(node)
	memory[ap] = 1 if case != 'both' else 0"#
};

#[allow(unused)]
const SET_AP_TO_NOT_DESCEND: &str = indoc! {r#"
	descend = descent_map.get((ids.height, ids.path))
	memory[ap] = 0 if descend is None else 1"#
};

#[allow(unused)]
const PREPARE_PREIMAGE_VALIDATION_BOTTOM: &str = indoc! {r#"
	ids.hash_ptr.x, ids.hash_ptr.y = preimage[ids.edge.bottom]
	if __patricia_skip_validation_runner:
	    # Skip validation of the preimage dict to speed up the VM. When this flag is
	    # set, mistakes in the preimage dict will be discovered only in the prover.
	    __patricia_skip_validation_runner.verified_addresses.add(
	        ids.hash_ptr + ids.HashBuiltin.result)"#
};

#[allow(unused)]
const SET_CONTRACT_ADDRESS: &str = indoc! {r#"
	from starkware.starknet.business_logic.transaction.objects import InternalL1Handler
	ids.contract_address = (
	    tx.contract_address if isinstance(tx, InternalL1Handler) else tx.sender_address
	)"#
};

#[allow(unused)]
const SET_AP_TO_NONCE_ARG_SEGMENT: &str = "memory[ap] = to_felt_or_relocatable(segments.gen_arg([tx.nonce]))";

#[allow(unused)]
const COMPARE_RETURN_VALUE: &str = indoc! {r#"
	# Check that the actual return value matches the expected one.
	expected = memory.get_range(
	    addr=ids.call_response.retdata, size=ids.call_response.retdata_size
	)
	actual = memory.get_range(addr=ids.retdata, size=ids.retdata_size)

	assert expected == actual, f'Return value mismatch expected={expected}, actual={actual}.'"#
};

#[allow(unused)]
const SPLIT_DESCEND: &str = "ids.length, ids.word = descend";

#[allow(unused)]
const HEIGHT_IS_ZERO_OR_LEN_NODE_PREIMAGE_IS_TWO: &str =
    "memory[ap] = 1 if ids.height == 0 or len(preimage[ids.node]) == 2 else 0";

#[allow(unused)]
const FETCH_STATE_ENTRY_3: &str = indoc! {r#"
	# Fetch a state_entry in this hint and validate it in the update that comes next.
	ids.state_entry = __dict_manager.get_dict(ids.contract_state_changes)[
	    ids.contract_address
	]"#
};

#[allow(unused)]
const ENTER_SCOPE_NEW_TREE: &str = indoc! {r#"
	new_node = node
	for i in range(ids.length - 1, -1, -1):
	    new_node = new_node[(ids.word >> i) & 1]
	vm_enter_scope(dict(node=new_node, **common_args))"#
};

#[allow(unused)]
const SPLIT_INPUTS_15: &str = "ids.high15, ids.low15 = divmod(memory[ids.inputs + 15], 256 ** 5)";

#[allow(unused)]
const SET_PREIMAGE: &str = indoc! {r#"
	ids.initial_root = os_input.contract_class_commitment_info.previous_root
	ids.final_root = os_input.contract_class_commitment_info.updated_root
	preimage = {
	    int(root): children
	    for root, children in os_input.contract_class_commitment_info.commitment_facts.items()
	}
	assert os_input.contract_class_commitment_info.tree_height == ids.MERKLE_HEIGHT"#
};

#[allow(unused)]
const SET_PREIMAGE_COMMITMENT_INFO: &str = indoc! {r#"
	commitment_info = commitment_info_by_address[ids.state_changes.key]
	ids.initial_contract_state_root = commitment_info.previous_root
	ids.final_contract_state_root = commitment_info.updated_root
	preimage = {
	    int(root): children
	    for root, children in commitment_info.commitment_facts.items()
	}
	assert commitment_info.tree_height == ids.MERKLE_HEIGHT"#
};

#[allow(unused)]
const SPLIT_INPUTS_9: &str = "ids.high9, ids.low9 = divmod(memory[ids.inputs + 9], 256 ** 3)";

#[allow(unused)]
const SET_AP_TO_NONCE_OR_ZERO: &str = "memory[ap] = to_felt_or_relocatable(0 if tx.nonce is None else tx.nonce)";

#[allow(unused)]
const PREPARE_PREIMAGE_VALIDATION_NON_DETERMINISTIC_HASHES: &str = indoc! {r#"
	from starkware.python.merkle_tree import decode_node
	left_child, right_child, case = decode_node(node)
	left_hash, right_hash = preimage[ids.node]

	# Fill non deterministic hashes.
	hash_ptr = ids.current_hash.address_
	memory[hash_ptr + ids.HashBuiltin.x] = left_hash
	memory[hash_ptr + ids.HashBuiltin.y] = right_hash

	if __patricia_skip_validation_runner:
	    # Skip validation of the preimage dict to speed up the VM. When this flag is set,
	    # mistakes in the preimage dict will be discovered only in the prover.
	    __patricia_skip_validation_runner.verified_addresses.add(
	        hash_ptr + ids.HashBuiltin.result)

	memory[ap] = int(case != 'both')"#
};

#[allow(unused)]
const GET_COMPILED_CLASS_STRUCT: &str = indoc! {r#"
	from starkware.starknet.core.os.contract_class.compiled_class_hash import (
	    get_compiled_class_struct,
	)

	compiled_class_hash, compiled_class = next(compiled_class_facts)

	cairo_contract = get_compiled_class_struct(
	    identifiers=ids._context.identifiers, compiled_class=compiled_class)
	ids.compiled_class = segments.gen_arg(cairo_contract)"#
};

#[allow(unused)]
const SPLIT_INPUTS_6: &str = "ids.high6, ids.low6 = divmod(memory[ids.inputs + 6], 256 ** 2)";

#[allow(unused)]
const CHECK_RETURN_VALUE_2: &str = indoc! {r#"
	# Check that the actual return value matches the expected one.
	expected = memory.get_range(
	    addr=ids.response.retdata_start,
	    size=ids.response.retdata_end - ids.response.retdata_start,
	)
	actual = memory.get_range(addr=ids.retdata, size=ids.retdata_size)

	assert expected == actual, f'Return value mismatch; expected={expected}, actual={actual}.'"#
};

#[allow(unused)]
const FETCH_STATE_ENTRY_4: &str = indoc! {r#"
	# Fetch a state_entry in this hint and validate it in the update that comes next.
	ids.state_entry = __dict_manager.get_dict(ids.contract_state_changes)[ids.contract_address]
	ids.new_state_entry = segments.add()"#
};

#[allow(unused)]
const BUILD_DESCENT_MAP: &str = indoc! {r#"
	from starkware.cairo.common.patricia_utils import canonic, patricia_guess_descents
	from starkware.python.merkle_tree import build_update_tree

	# Build modifications list.
	modifications = []
	DictAccess_key = ids.DictAccess.key
	DictAccess_new_value = ids.DictAccess.new_value
	DictAccess_SIZE = ids.DictAccess.SIZE
	for i in range(ids.n_updates):
	    curr_update_ptr = ids.update_ptr.address_ + i * DictAccess_SIZE
	    modifications.append((
	        memory[curr_update_ptr + DictAccess_key],
	        memory[curr_update_ptr + DictAccess_new_value]))

	node = build_update_tree(ids.height, modifications)
	descent_map = patricia_guess_descents(
	    ids.height, node, preimage, ids.prev_root, ids.new_root)
	del modifications
	__patricia_skip_validation_runner = globals().get(
	    '__patricia_skip_validation_runner')

	common_args = dict(
	    preimage=preimage, descent_map=descent_map,
	    __patricia_skip_validation_runner=__patricia_skip_validation_runner)
	common_args['common_args'] = common_args"#
};

#[allow(unused)]
const SET_PREIMAGE_2: &str = indoc! {r#"
	ids.initial_root = os_input.contract_state_commitment_info.previous_root
	ids.final_root = os_input.contract_state_commitment_info.updated_root
	preimage = {
	    int(root): children
	    for root, children in os_input.contract_state_commitment_info.commitment_facts.items()
	}
	assert os_input.contract_state_commitment_info.tree_height == ids.MERKLE_HEIGHT"#
};

#[allow(unused)]
const IS_N_GE_TEN: &str = "memory[ap] = to_felt_or_relocatable(ids.n >= 10)";

#[allow(unused)]
const ENTER_SCOPE_LEFT_CHILD: &str = "vm_enter_scope(dict(node=left_child, **common_args))";

#[allow(unused)]
const ENTER_SCOPE_NODE: &str = "vm_enter_scope(dict(node=node, **common_args))";

#[allow(unused)]
const CHECK_RETURN_VALUE_3: &str = indoc! {r#"
	# Check that the actual return value matches the expected one.
	expected = memory.get_range(
	    addr=ids.response.constructor_retdata_start,
	    size=ids.response.constructor_retdata_end - ids.response.constructor_retdata_start,
	)
	actual = memory.get_range(addr=ids.retdata, size=ids.retdata_size)
	assert expected == actual, f'Return value mismatch; expected={expected}, actual={actual}.'"#
};

#[allow(unused)]
const VM_LOAD_PROGRAM: &str = indoc! {r#"
	computed_hash = ids.compiled_class_fact.hash
	expected_hash = compiled_class_hash
	assert computed_hash == expected_hash, (
	    "Computed compiled_class_hash is inconsistent with the hash in the os_input. "
	    f"Computed hash = {computed_hash}, Expected hash = {expected_hash}.")

	vm_load_program(
	    compiled_class.get_runnable_program(entrypoint_builtins=[]),
	    ids.compiled_class.bytecode_ptr
	)"#
};

#[allow(unused)]
const IS_BLOCK_NUMBER_IN_BLOCK_HASH_BUFFER: &str = indoc! {r#"
    memory[ap] = to_felt_or_relocatable(ids.request_block_number > \
               ids.current_block_number - ids.STORED_BLOCK_HASH_BUFFER)"#
};

#[allow(unused)]
const START_TX_2: &str = indoc! {r#"
	execution_helper.start_tx(
	    tx_info_ptr=ids.validate_declare_execution_context.deprecated_tx_info.address_
	)"#
};

#[allow(unused)]
const GET_SEQUENCER_ADDRESS: &str =
    "syscall_handler.get_sequencer_address(segments=segments, syscall_ptr=ids.syscall_ptr)";

#[allow(unused)]
const FETCH_STATE_ENTRY_5: &str = indoc! {r#"
	# Fetch a state_entry in this hint and validate it in the update that comes next.
	ids.state_entry = __dict_manager.get_dict(ids.contract_state_changes)[
	    ids.contract_address
	]

	ids.new_state_entry = segments.add()"#
};

#[allow(unused)]
const ENTER_SCOPE_RIGHT_CHILD: &str = "vm_enter_scope(dict(node=right_child, **common_args))";

#[allow(unused)]
const WRITE_REQUEST: &str = indoc! {r#"
	storage = execution_helper.storage_by_address[ids.contract_address]
	ids.prev_value = storage.read(key=ids.request.key)
	storage.write(key=ids.request.key, value=ids.request.value)

	# Fetch a state_entry in this hint and validate it in the update that comes next.
	ids.state_entry = __dict_manager.get_dict(ids.contract_state_changes)[ids.contract_address]
	ids.new_state_entry = segments.add()"#
};

#[allow(unused)]
const IS_CASE_NOT_LEFT: &str = "memory[ap] = int(case != 'left')";

#[allow(unused)]
const SET_CONTRACT_STATE_UPDATES_START: &str = "ids.contract_state_updates_start = segments.add_temp_segment()";<|MERGE_RESOLUTION|>--- conflicted
+++ resolved
@@ -1,11 +1,4 @@
 use indoc::indoc;
-
-#[allow(unused)]
-<<<<<<< HEAD
-const IS_N_GE_TWO: &str = "memory[ap] = to_felt_or_relocatable(ids.n >= 2)";
-=======
-const IS_ON_CURVE: &str = "ids.is_on_curve = (y * y) % SECP_P == y_square_int";
->>>>>>> 6c21d7c3
 
 #[allow(unused)]
 const CACHE_CONTRACT_STORAGE: &str = indoc! {r#"
